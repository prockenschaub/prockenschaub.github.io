--- conflicted
+++ resolved
@@ -12,14 +12,9 @@
 
 Education
 ======
-<<<<<<< HEAD
+
 PhD in Health Data Science, University College London, 2021
 
 MSc in Health Data Science, University College London, 2016
 
-BSc in Economics, Vienna University of Economics and Business, 2015
-=======
-* PhD in Health Data Science, University College London, 2021
-* MSc in Health Data Science, University College London, 2016
-* BSc in Economics, Vienna University of Economics and Business, 2015
->>>>>>> 163d9775
+BSc in Economics, Vienna University of Economics and Business, 2015